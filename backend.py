# backend.py
# openeventdatabase

import os
import falcon
import psycopg2
import uuid
import json
import codecs

def db_connect():
    db_host = os.getenv("DB_HOST","localhost")
    db_password = os.getenv("POSTGRES_PASSWORD","")
    db = psycopg2.connect(dbname="oedb",host=db_host,password=db_password,user="postgres")
    return db

def standard_headers(resp):
    resp.set_header('X-Powered-By', 'OpenEventDatabase')
    resp.set_header('Access-Control-Allow-Origin', '*')
    resp.set_header('Access-Control-Allow-Headers', 'X-Requested-With')

class StatsResource(object):
    def on_get(self, req, resp):
        db = db_connect()
        cur = db.cursor()
        cur.execute("SELECT count(*) as events_count, max(createdate) as last_created, max(lastupdate) as last_updated from events;")
        stat = cur.fetchone()
        cur.close()
        db.close()

        standard_headers(resp)
        resp.body = """{"events_count": %s, "last_created": "%s", "last_updated": "%s"}""" % (stat[0], stat[1],stat[2])
        resp.status = falcon.HTTP_200

class EventsResource(object):
    def on_get(self,req,resp):
        db = db_connect()
        cur = db.cursor()
        # get event geojson Feature
        cur.execute("""
SELECT format('{"type":"Feature", "id": "'|| events_id::text ||'", "properties": '|| events_tags::text ||', "geometry":'|| st_asgeojson(geom)) ||' }'
FROM events
JOIN geo ON (hash=events_geo)""");
        standard_headers(resp)
        resp.body = '{"type": "FeatureCollection","features": ['+','.join([x[0] for x in cur.fetchall()])+']}'
        resp.status = falcon.HTTP_200

class EventResource(object):
<<<<<<< HEAD
    def on_get(self, req, resp, id = None):
        db = psycopg2.connect("dbname=oedb")
=======
    def on_get(self, req, resp, id):
        db = db_connect()
>>>>>>> c2a7e37d
        cur = db.cursor()
        if id is None:
            cur.execute("""
SELECT format('{"type": "FeatureCollection","features": [%s]}',string_agg(feature,',')) FROM
  (SELECT '{"type":"Feature", "properties": '|| events_tags::text ||', "geometry":'|| st_asgeojson(geom) ||' }' as feature
    FROM events
    JOIN geo ON (hash=events_geo)
    WHERE events_when @> format('[%s,%s]', now(), now())::tstzrange
    ORDER BY createdate DESC
    LIMIT 50) as f;
""")
        else:
            # get event geojson Feature
            cur.execute("""
SELECT format('{"type":"Feature", "properties": '|| events_tags::text ||', "geometry":'|| st_asgeojson(geom)) ||' }'
FROM events
JOIN geo ON (hash=events_geo)
WHERE events_id=%s;""", (id,))

        e = cur.fetchone()
        standard_headers(resp)
        if e is not None:
            resp.body = e[0]
            resp.status = falcon.HTTP_200
        else:
            resp.status = falcon.HTTP_404
        db.close()

    def on_post(self, req, resp):
        standard_headers(resp)

        # get request body payload (geojson Feature)
        body = req.stream.read().decode('utf-8')
        j=json.loads(body)
        if "properties" not in j or "geometry" not in j:
            resp.body = "missing 'geometry' or 'properties' elements"
            resp.status = falcon.HTTP_400
        if "start" not in j['properties']:
            event_start = j['properties']['when']
        else:
            event_start = j['properties']['start']
        if "stop" not in j['properties']:
            event_stop = j['properties']['when']
        else:
            event_stop = j['properties']['stop']
        if event_start == event_stop:
            when = "["+event_start+", "+event_stop+"]"
        else:
            when = "["+event_start+", "+event_stop+")"
        # connect to db and insert
        db = db_connect()
        cur = db.cursor()
        # get the geometry part
        geometry=json.dumps(j['geometry'])
        # insert into geo table if not existing
        cur.execute("""INSERT INTO geo (hash, geom) SELECT * FROM (SELECT md5(ewkt) as hash, st_setsrid(st_geomfromewkt(ewkt),4326) as geom FROM (SELECT st_asewkt(st_geomfromgeojson( %s )) as ewkt) as g) as i ON CONFLICT DO NOTHING RETURNING hash;""",(geometry,))
        # get its id (md5 hash)
        h = cur.fetchone()
        if h is None:
            cur.execute("""SELECT md5(st_asewkt(st_geomfromgeojson( %s )));""",(geometry,))
            h = cur.fetchone()
        cur.execute("""INSERT INTO events ( events_type, events_what, events_when, events_tags, events_geo) VALUES (%s, %s, %s, %s, %s) RETURNING events_id;""",(j['properties']['type'],j['properties']['what'],when,json.dumps(j['properties']),h[0]))
        # get newly created event id
        e = cur.fetchone()
        db.commit()
        cur.close()
        db.close()
        # send back to client
        resp.body = """{"id":"%s"}""" % (e[0])
        resp.status = falcon.HTTP_201

# falcon.API instances are callable WSGI apps
app = falcon.API()

# Resources are represented by long-lived class instances
events = EventsResource()
event = EventResource()
stats = StatsResource()

# things will handle all requests to the matching URL path
app.add_route('/events', events)
app.add_route('/event/{id}', event)  # handle single event requests
app.add_route('/event', event)  # handle single event requests
app.add_route('/stats', stats)<|MERGE_RESOLUTION|>--- conflicted
+++ resolved
@@ -11,7 +11,7 @@
 def db_connect():
     db_host = os.getenv("DB_HOST","localhost")
     db_password = os.getenv("POSTGRES_PASSWORD","")
-    db = psycopg2.connect(dbname="oedb",host=db_host,password=db_password,user="postgres")
+    db = psycopg2.connect(dbname="oedb",host=db_host,password=db_password)
     return db
 
 def standard_headers(resp):
@@ -46,13 +46,8 @@
         resp.status = falcon.HTTP_200
 
 class EventResource(object):
-<<<<<<< HEAD
     def on_get(self, req, resp, id = None):
-        db = psycopg2.connect("dbname=oedb")
-=======
-    def on_get(self, req, resp, id):
         db = db_connect()
->>>>>>> c2a7e37d
         cur = db.cursor()
         if id is None:
             cur.execute("""
